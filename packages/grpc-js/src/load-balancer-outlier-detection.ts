--- conflicted
+++ resolved
@@ -215,7 +215,7 @@
     });
   }
 
-  getConnectivityState(): connectivityState {
+  getConnectivityState(): ConnectivityState {
     if (this.ejected) {
       return ConnectivityState.TRANSIENT_FAILURE;
     } else {
@@ -333,25 +333,21 @@
       const subchannelWrapper = wrappedPick.subchannel as OutlierDetectionSubchannelWrapper;
       const mapEntry = subchannelWrapper.getMapEntry();
       if (mapEntry) {
-        const extraFilterFactories = [...wrappedPick.extraFilterFactories];
+        let onCallEnded = wrappedPick.onCallEnded;
         if (this.countCalls) {
-          extraFilterFactories.push(new OutlierDetectionCounterFilterFactory(mapEntry.counter));
-        }
-        return {
-          ...wrappedPick,
-          subchannel: subchannelWrapper.getWrappedSubchannel(),
-<<<<<<< HEAD
-          onCallEnded: statusCode => {
+          onCallEnded = statusCode => {
             if (statusCode === Status.OK) {
               mapEntry.counter.addSuccess();
             } else {
               mapEntry.counter.addFailure();
             }
             wrappedPick.onCallEnded?.(statusCode);
-          }
-=======
-          extraFilterFactories: extraFilterFactories
->>>>>>> fd765580
+          };
+        }
+        return {
+          ...wrappedPick,
+          subchannel: subchannelWrapper.getWrappedSubchannel(),
+          onCallEnded: onCallEnded
         };
       } else {
         return {
