/*
 * Copyright 2019 gRPC authors.
 *
 * Licensed under the Apache License, Version 2.0 (the "License");
 * you may not use this file except in compliance with the License.
 * You may obtain a copy of the License at
 *
 *     http://www.apache.org/licenses/LICENSE-2.0
 *
 * Unless required by applicable law or agreed to in writing, software
 * distributed under the License is distributed on an "AS IS" BASIS,
 * WITHOUT WARRANTIES OR CONDITIONS OF ANY KIND, either express or implied.
 * See the License for the specific language governing permissions and
 * limitations under the License.
 *
 */

import * as http2 from 'http2';
import { ChannelCredentials } from './channel-credentials';
import { Metadata } from './metadata';
import { Http2CallStream } from './call-stream';
import { ChannelOptions } from './channel-options';
import { PeerCertificate, checkServerIdentity, TLSSocket } from 'tls';
import { ConnectivityState } from './channel';
import { BackoffTimeout, BackoffOptions } from './backoff-timeout';
import { getDefaultAuthority } from './resolver';
import * as logging from './logging';
import { LogVerbosity } from './constants';
<<<<<<< HEAD
import { Socket } from 'net';
import { shouldUseProxy, getProxiedConnection } from './http_proxy';
=======
import * as net from 'net';
>>>>>>> 499be958

const { version: clientVersion } = require('../../package.json');

const TRACER_NAME = 'subchannel';

function trace(text: string): void {
  logging.trace(LogVerbosity.DEBUG, TRACER_NAME, text);
}

const MIN_CONNECT_TIMEOUT_MS = 20000;
const INITIAL_BACKOFF_MS = 1000;
const BACKOFF_MULTIPLIER = 1.6;
const MAX_BACKOFF_MS = 120000;
const BACKOFF_JITTER = 0.2;

/* setInterval and setTimeout only accept signed 32 bit integers. JS doesn't
 * have a constant for the max signed 32 bit integer, so this is a simple way
 * to calculate it */
const KEEPALIVE_MAX_TIME_MS = ~(1 << 31);
const KEEPALIVE_TIMEOUT_MS = 20000;

export type ConnectivityStateListener = (
  subchannel: Subchannel,
  previousState: ConnectivityState,
  newState: ConnectivityState
) => void;

const {
  HTTP2_HEADER_AUTHORITY,
  HTTP2_HEADER_CONTENT_TYPE,
  HTTP2_HEADER_METHOD,
  HTTP2_HEADER_PATH,
  HTTP2_HEADER_TE,
  HTTP2_HEADER_USER_AGENT,
} = http2.constants;

/**
 * Get a number uniformly at random in the range [min, max)
 * @param min
 * @param max
 */
function uniformRandom(min: number, max: number) {
  return Math.random() * (max - min) + min;
}

const tooManyPingsData: Buffer = Buffer.from('too_many_pings', 'ascii');

export interface TcpSubchannelAddress {
  port: number;
  host: string;
}

export interface IpcSubchannelAddress {
  path: string;
}

/**
 * This represents a single backend address to connect to. This interface is a
 * subset of net.SocketConnectOpts, i.e. the options described at
 * https://nodejs.org/api/net.html#net_socket_connect_options_connectlistener.
 * Those are in turn a subset of the options that can be passed to http2.connect.
 */
export type SubchannelAddress = TcpSubchannelAddress | IpcSubchannelAddress;

export function isTcpSubchannelAddress(
  address: SubchannelAddress
): address is TcpSubchannelAddress {
  return 'port' in address;
}

export function subchannelAddressEqual(
  address1: SubchannelAddress,
  address2: SubchannelAddress
): boolean {
  if (isTcpSubchannelAddress(address1)) {
    return (
      isTcpSubchannelAddress(address2) &&
      address1.host === address2.host &&
      address1.port === address2.port
    );
  } else {
    return !isTcpSubchannelAddress(address2) && address1.path === address2.path;
  }
}

export class Subchannel {
  /**
   * The subchannel's current connectivity state. Invariant: `session` === `null`
   * if and only if `connectivityState` is IDLE or TRANSIENT_FAILURE.
   */
  private connectivityState: ConnectivityState = ConnectivityState.IDLE;
  /**
   * The underlying http2 session used to make requests.
   */
  private session: http2.ClientHttp2Session | null = null;
  /**
   * Indicates that the subchannel should transition from TRANSIENT_FAILURE to
   * CONNECTING instead of IDLE when the backoff timeout ends.
   */
  private continueConnecting = false;
  /**
   * A list of listener functions that will be called whenever the connectivity
   * state changes. Will be modified by `addConnectivityStateListener` and
   * `removeConnectivityStateListener`
   */
  private stateListeners: ConnectivityStateListener[] = [];

  /**
   * A list of listener functions that will be called when the underlying
   * socket disconnects. Used for ending active calls with an UNAVAILABLE
   * status.
   */
  private disconnectListeners: Array<() => void> = [];

  private backoffTimeout: BackoffTimeout;

  /**
   * The complete user agent string constructed using channel args.
   */
  private userAgent: string;

  /**
   * The amount of time in between sending pings
   */
  private keepaliveTimeMs: number = KEEPALIVE_MAX_TIME_MS;
  /**
   * The amount of time to wait for an acknowledgement after sending a ping
   */
  private keepaliveTimeoutMs: number = KEEPALIVE_TIMEOUT_MS;
  /**
   * Timer reference for timeout that indicates when to send the next ping
   */
  private keepaliveIntervalId: NodeJS.Timer;
  /**
   * Timer reference tracking when the most recent ping will be considered lost
   */
  private keepaliveTimeoutId: NodeJS.Timer;

  /**
   * Tracks calls with references to this subchannel
   */
  private callRefcount = 0;
  /**
   * Tracks channels and subchannel pools with references to this subchannel
   */
  private refcount = 0;

  /**
   * A string representation of the subchannel address, for logging/tracing
   */
  private subchannelAddressString: string;

  /**
   * A class representing a connection to a single backend.
   * @param channelTarget The target string for the channel as a whole
   * @param subchannelAddress The address for the backend that this subchannel
   *     will connect to
   * @param options The channel options, plus any specific subchannel options
   *     for this subchannel
   * @param credentials The channel credentials used to establish this
   *     connection
   */
  constructor(
    private channelTarget: string,
    private subchannelAddress: SubchannelAddress,
    private options: ChannelOptions,
    private credentials: ChannelCredentials
  ) {
    // Build user-agent string.
    this.userAgent = [
      options['grpc.primary_user_agent'],
      `grpc-node-js/${clientVersion}`,
      options['grpc.secondary_user_agent'],
    ]
      .filter(e => e)
      .join(' '); // remove falsey values first

    if ('grpc.keepalive_time_ms' in options) {
      this.keepaliveTimeMs = options['grpc.keepalive_time_ms']!;
    }
    if ('grpc.keepalive_timeout_ms' in options) {
      this.keepaliveTimeoutMs = options['grpc.keepalive_timeout_ms']!;
    }
    this.keepaliveIntervalId = setTimeout(() => {}, 0);
    clearTimeout(this.keepaliveIntervalId);
    this.keepaliveTimeoutId = setTimeout(() => {}, 0);
    clearTimeout(this.keepaliveTimeoutId);
    const backoffOptions: BackoffOptions = {
      initialDelay: options['grpc.initial_reconnect_backoff_ms'],
      maxDelay: options['grpc.max_reconnect_backoff_ms'],
    };
    this.backoffTimeout = new BackoffTimeout(() => {
      if (this.continueConnecting) {
        this.transitionToState(
          [ConnectivityState.TRANSIENT_FAILURE, ConnectivityState.CONNECTING],
          ConnectivityState.CONNECTING
        );
      } else {
        this.transitionToState(
          [ConnectivityState.TRANSIENT_FAILURE, ConnectivityState.CONNECTING],
          ConnectivityState.IDLE
        );
      }
    }, backoffOptions);
    if (isTcpSubchannelAddress(subchannelAddress)) {
      this.subchannelAddressString = `${subchannelAddress.host}:${subchannelAddress.port}`;
    } else {
      this.subchannelAddressString = `${subchannelAddress.path}`;
    }
  }

  /**
   * Start a backoff timer with the current nextBackoff timeout
   */
  private startBackoff() {
    this.backoffTimeout.runOnce();
  }

  private stopBackoff() {
    this.backoffTimeout.stop();
    this.backoffTimeout.reset();
  }

  private sendPing() {
    this.keepaliveTimeoutId = setTimeout(() => {
      this.transitionToState([ConnectivityState.READY], ConnectivityState.IDLE);
    }, this.keepaliveTimeoutMs);
    this.session!.ping(
      (err: Error | null, duration: number, payload: Buffer) => {
        clearTimeout(this.keepaliveTimeoutId);
      }
    );
  }

  private startKeepalivePings() {
    this.keepaliveIntervalId = setInterval(() => {
      this.sendPing();
    }, this.keepaliveTimeMs);
    this.sendPing();
  }

  private stopKeepalivePings() {
    clearInterval(this.keepaliveIntervalId);
    clearTimeout(this.keepaliveTimeoutId);
  }

<<<<<<< HEAD
  private createSession(socket?: Socket) {
    const connectionOptions: http2.SecureClientSessionOptions =
=======
  private startConnectingInternal() {
    let connectionOptions: http2.SecureClientSessionOptions =
>>>>>>> 499be958
      this.credentials._getConnectionOptions() || {};
    if (socket) {
      connectionOptions.socket = socket;
    }
    let addressScheme = 'http://';
    if ('secureContext' in connectionOptions) {
      addressScheme = 'https://';
      // If provided, the value of grpc.ssl_target_name_override should be used
      // to override the target hostname when checking server identity.
      // This option is used for testing only.
      if (this.options['grpc.ssl_target_name_override']) {
        const sslTargetNameOverride = this.options[
          'grpc.ssl_target_name_override'
        ]!;
        connectionOptions.checkServerIdentity = (
          host: string,
          cert: PeerCertificate
        ): Error | undefined => {
          return checkServerIdentity(sslTargetNameOverride, cert);
        };
        connectionOptions.servername = sslTargetNameOverride;
      } else {
        connectionOptions.servername = getDefaultAuthority(this.channelTarget);
      }
    } else {
      /* In all but the most recent versions of Node, http2.connect does not use
       * the options when establishing plaintext connections, so we need to
       * establish that connection explicitly. */
      connectionOptions.createConnection = (authority, option) => {
        /* net.NetConnectOpts is declared in a way that is more restrictive
         * than what net.connect will actually accept, so we use the type
         * assertion to work around that. */
        return net.connect(this.subchannelAddress as net.NetConnectOpts);
      };
    }
    connectionOptions = Object.assign(
      connectionOptions,
      this.subchannelAddress
    );
    /* http2.connect uses the options here:
     * https://github.com/nodejs/node/blob/70c32a6d190e2b5d7b9ff9d5b6a459d14e8b7d59/lib/internal/http2/core.js#L3028-L3036
     * The spread operator overides earlier values with later ones, so any port
     * or host values in the options will be used rather than any values extracted
     * from the first argument. In addition, the path overrides the host and port,
     * as documented for plaintext connections here:
     * https://nodejs.org/api/net.html#net_socket_connect_options_connectlistener
     * and for TLS connections here:
     * https://nodejs.org/api/tls.html#tls_tls_connect_options_callback. In
     * earlier versions of Node, http2.connect passes these options to
     * tls.connect but not net.connect, so in the insecure case we still need
     * to set the createConnection option above to create the connection
     * explicitly. We cannot do that in the TLS case because http2.connect
     * passes necessary additional options to tls.connect.
     * The first argument just needs to be parseable as a URL and the scheme
     * determines whether the connection will be established over TLS or not.
     */
    const session = http2.connect(
      addressScheme + getDefaultAuthority(this.channelTarget),
      connectionOptions
    );
    this.session = session;
    session.unref();
    /* For all of these events, check if the session at the time of the event
     * is the same one currently attached to this subchannel, to ensure that
     * old events from previous connection attempts cannot cause invalid state
     * transitions. */
    session.once('connect', () => {
      if (this.session === session) {
        this.transitionToState(
          [ConnectivityState.CONNECTING],
          ConnectivityState.READY
        );
      }
    });
    session.once('close', () => {
      if (this.session === session) {
        this.transitionToState(
          [ConnectivityState.CONNECTING],
          ConnectivityState.TRANSIENT_FAILURE
        );
        /* Transitioning directly to IDLE here should be OK because we are not
         * doing any backoff, because a connection was established at some
         * point */
        this.transitionToState(
          [ConnectivityState.READY],
          ConnectivityState.IDLE
        );
      }
    });
    session.once(
      'goaway',
      (errorCode: number, lastStreamID: number, opaqueData: Buffer) => {
        if (this.session === session) {
          /* See the last paragraph of
           * https://github.com/grpc/proposal/blob/master/A8-client-side-keepalive.md#basic-keepalive */
          if (
            errorCode === http2.constants.NGHTTP2_ENHANCE_YOUR_CALM &&
            opaqueData.equals(tooManyPingsData)
          ) {
            logging.log(
              LogVerbosity.ERROR,
              `Connection to ${this.channelTarget} rejected by server because of excess pings`
            );
            this.keepaliveTimeMs = Math.min(
              2 * this.keepaliveTimeMs,
              KEEPALIVE_MAX_TIME_MS
            );
          }
          this.transitionToState(
            [ConnectivityState.CONNECTING, ConnectivityState.READY],
            ConnectivityState.IDLE
          );
        }
      }
    );
    session.once('error', error => {
      /* Do nothing here. Any error should also trigger a close event, which is
       * where we want to handle that.  */
    });
  }

  private startConnectingInternal() {
    if (shouldUseProxy(this.channelTarget)) {
      getProxiedConnection(this.channelTarget, this.subchannelAddress).then((socket) => {
        this.createSession(socket);
      }, (reason) => {
        this.transitionToState([ConnectivityState.CONNECTING], ConnectivityState.TRANSIENT_FAILURE);
      });
    } else {
      this.createSession();
    }
  }

  /**
   * Initiate a state transition from any element of oldStates to the new
   * state. If the current connectivityState is not in oldStates, do nothing.
   * @param oldStates The set of states to transition from
   * @param newState The state to transition to
   * @returns True if the state changed, false otherwise
   */
  private transitionToState(
    oldStates: ConnectivityState[],
    newState: ConnectivityState
  ): boolean {
    if (oldStates.indexOf(this.connectivityState) === -1) {
      return false;
    }
    trace(
      this.subchannelAddressString +
        ' ' +
        ConnectivityState[this.connectivityState] +
        ' -> ' +
        ConnectivityState[newState]
    );
    const previousState = this.connectivityState;
    this.connectivityState = newState;
    switch (newState) {
      case ConnectivityState.READY:
        this.stopBackoff();
        this.session!.socket.once('close', () => {
          for (const listener of this.disconnectListeners) {
            listener();
          }
        });
        break;
      case ConnectivityState.CONNECTING:
        this.startBackoff();
        this.startConnectingInternal();
        this.continueConnecting = false;
        break;
      case ConnectivityState.TRANSIENT_FAILURE:
        if (this.session) {
          this.session.close();
        }
        this.session = null;
        this.stopKeepalivePings();
        break;
      case ConnectivityState.IDLE:
        /* Stopping the backoff timer here is probably redundant because we
         * should only transition to the IDLE state as a result of the timer
         * ending, but we still want to reset the backoff timeout. */
        this.stopBackoff();
        if (this.session) {
          this.session.close();
        }
        this.session = null;
        this.stopKeepalivePings();
        break;
      default:
        throw new Error(`Invalid state: unknown ConnectivityState ${newState}`);
    }
    /* We use a shallow copy of the stateListeners array in case a listener
     * is removed during this iteration */
    for (const listener of [...this.stateListeners]) {
      listener(this, previousState, newState);
    }
    return true;
  }

  /**
   * Check if the subchannel associated with zero calls and with zero channels.
   * If so, shut it down.
   */
  private checkBothRefcounts() {
    /* If no calls, channels, or subchannel pools have any more references to
     * this subchannel, we can be sure it will never be used again. */
    if (this.callRefcount === 0 && this.refcount === 0) {
      this.transitionToState(
        [
          ConnectivityState.CONNECTING,
          ConnectivityState.IDLE,
          ConnectivityState.READY,
        ],
        ConnectivityState.TRANSIENT_FAILURE
      );
    }
  }

  callRef() {
    trace(
      this.subchannelAddressString +
        ' callRefcount ' +
        this.callRefcount +
        ' -> ' +
        (this.callRefcount + 1)
    );
    if (this.callRefcount === 0) {
      if (this.session) {
        this.session.ref();
      }
      this.startKeepalivePings();
    }
    this.callRefcount += 1;
  }

  callUnref() {
    trace(
      this.subchannelAddressString +
        ' callRefcount ' +
        this.callRefcount +
        ' -> ' +
        (this.callRefcount - 1)
    );
    this.callRefcount -= 1;
    if (this.callRefcount === 0) {
      if (this.session) {
        this.session.unref();
      }
      this.stopKeepalivePings();
      this.checkBothRefcounts();
    }
  }

  ref() {
    trace(
      this.subchannelAddressString +
        ' callRefcount ' +
        this.refcount +
        ' -> ' +
        (this.refcount + 1)
    );
    this.refcount += 1;
  }

  unref() {
    trace(
      this.subchannelAddressString +
        ' callRefcount ' +
        this.refcount +
        ' -> ' +
        (this.refcount - 1)
    );
    this.refcount -= 1;
    this.checkBothRefcounts();
  }

  unrefIfOneRef(): boolean {
    if (this.refcount === 1) {
      this.unref();
      return true;
    }
    return false;
  }

  /**
   * Start a stream on the current session with the given `metadata` as headers
   * and then attach it to the `callStream`. Must only be called if the
   * subchannel's current connectivity state is READY.
   * @param metadata
   * @param callStream
   */
  startCallStream(metadata: Metadata, callStream: Http2CallStream) {
    const headers = metadata.toHttp2Headers();
    headers[HTTP2_HEADER_AUTHORITY] = callStream.getHost();
    headers[HTTP2_HEADER_USER_AGENT] = this.userAgent;
    headers[HTTP2_HEADER_CONTENT_TYPE] = 'application/grpc';
    headers[HTTP2_HEADER_METHOD] = 'POST';
    headers[HTTP2_HEADER_PATH] = callStream.getMethod();
    headers[HTTP2_HEADER_TE] = 'trailers';
    const http2Stream = this.session!.request(headers);
    callStream.attachHttp2Stream(http2Stream, this);
  }

  /**
   * If the subchannel is currently IDLE, start connecting and switch to the
   * CONNECTING state. If the subchannel is current in TRANSIENT_FAILURE,
   * the next time it would transition to IDLE, start connecting again instead.
   * Otherwise, do nothing.
   */
  startConnecting() {
    /* First, try to transition from IDLE to connecting. If that doesn't happen
     * because the state is not currently IDLE, check if it is
     * TRANSIENT_FAILURE, and if so indicate that it should go back to
     * connecting after the backoff timer ends. Otherwise do nothing */
    if (
      !this.transitionToState(
        [ConnectivityState.IDLE],
        ConnectivityState.CONNECTING
      )
    ) {
      if (this.connectivityState === ConnectivityState.TRANSIENT_FAILURE) {
        this.continueConnecting = true;
      }
    }
  }

  /**
   * Get the subchannel's current connectivity state.
   */
  getConnectivityState() {
    return this.connectivityState;
  }

  /**
   * Add a listener function to be called whenever the subchannel's
   * connectivity state changes.
   * @param listener
   */
  addConnectivityStateListener(listener: ConnectivityStateListener) {
    this.stateListeners.push(listener);
  }

  /**
   * Remove a listener previously added with `addConnectivityStateListener`
   * @param listener A reference to a function previously passed to
   *     `addConnectivityStateListener`
   */
  removeConnectivityStateListener(listener: ConnectivityStateListener) {
    const listenerIndex = this.stateListeners.indexOf(listener);
    if (listenerIndex > -1) {
      this.stateListeners.splice(listenerIndex, 1);
    }
  }

  addDisconnectListener(listener: () => void) {
    this.disconnectListeners.push(listener);
  }

  removeDisconnectListener(listener: () => void) {
    const listenerIndex = this.disconnectListeners.indexOf(listener);
    if (listenerIndex > -1) {
      this.disconnectListeners.splice(listenerIndex, 1);
    }
  }

  /**
   * Reset the backoff timeout, and immediately start connecting if in backoff.
   */
  resetBackoff() {
    this.backoffTimeout.reset();
    this.transitionToState(
      [ConnectivityState.TRANSIENT_FAILURE],
      ConnectivityState.CONNECTING
    );
  }

  getAddress(): string {
    return this.subchannelAddressString;
  }
}<|MERGE_RESOLUTION|>--- conflicted
+++ resolved
@@ -26,12 +26,8 @@
 import { getDefaultAuthority } from './resolver';
 import * as logging from './logging';
 import { LogVerbosity } from './constants';
-<<<<<<< HEAD
-import { Socket } from 'net';
 import { shouldUseProxy, getProxiedConnection } from './http_proxy';
-=======
 import * as net from 'net';
->>>>>>> 499be958
 
 const { version: clientVersion } = require('../../package.json');
 
@@ -278,13 +274,8 @@
     clearTimeout(this.keepaliveTimeoutId);
   }
 
-<<<<<<< HEAD
-  private createSession(socket?: Socket) {
-    const connectionOptions: http2.SecureClientSessionOptions =
-=======
-  private startConnectingInternal() {
+  private createSession(socket?: net.Socket) {
     let connectionOptions: http2.SecureClientSessionOptions =
->>>>>>> 499be958
       this.credentials._getConnectionOptions() || {};
     if (socket) {
       connectionOptions.socket = socket;
