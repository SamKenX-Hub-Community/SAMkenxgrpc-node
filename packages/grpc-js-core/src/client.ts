--- conflicted
+++ resolved
@@ -34,23 +34,6 @@
 
   waitForReady(deadline: Date|number, callback: (error: Error|null) => void):
       void {
-<<<<<<< HEAD
-    let cb: (error: Error|null) => void = once(callback);
-    let callbackCalled = false;
-    let timer: NodeJS.Timer | null = null;
-    this[kChannel].connect().then(() => {
-      if (timer) {
-        clearTimeout(timer);
-      }
-      cb(null);
-    }, (err: Error) => {
-      // Rejection occurs if channel is shut down first.
-      if (timer) {
-        clearTimeout(timer);
-      }
-      cb(err);
-    });
-=======
     const cb: (error: Error|null) => void = once(callback);
     const callbackCalled = false;
     let timer: NodeJS.Timer|null = null;
@@ -68,7 +51,6 @@
           }
           cb(err);
         });
->>>>>>> bee673f6
     if (deadline !== Infinity) {
       let timeout: number;
       const now: number = (new Date()).getTime();
