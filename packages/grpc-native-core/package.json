--- conflicted
+++ resolved
@@ -1,10 +1,6 @@
 {
   "name": "grpc",
-<<<<<<< HEAD
-  "version": "1.12.0-dev",
-=======
   "version": "1.11.1",
->>>>>>> bee673f6
   "author": "Google Inc.",
   "description": "gRPC Library for Node",
   "homepage": "https://grpc.io/",
