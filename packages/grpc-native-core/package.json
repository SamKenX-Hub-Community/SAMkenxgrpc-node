{
  "name": "grpc",
  "version": "1.7.0-dev",
  "author": "Google Inc.",
  "description": "gRPC Library for Node",
  "homepage": "https://grpc.io/",
  "repository": {
    "type": "git",
    "url": "https://github.com/grpc/grpc-node.git"
  },
  "bugs": "https://github.com/grpc/grpc-node/issues",
  "contributors": [
    {
      "name": "Michael Lumish",
      "email": "mlumish@google.com"
    }
  ],
  "directories": {
    "lib": "src/node/src"
  },
  "scripts": {
    "build": "./node_modules/.bin/node-pre-gyp build",
    "electron-build": "./node_modules/.bin/node-pre-gyp configure build --runtime=electron --disturl=https://atom.io/download/atom-shell",
    "coverage": "./node_modules/.bin/istanbul cover ./node_modules/.bin/_mocha test",
    "install": "./node_modules/.bin/node-pre-gyp install --fallback-to-build --library=static_library"
  },
  "bundledDependencies": [
    "node-pre-gyp"
  ],
  "dependencies": {
    "arguejs": "^0.2.3",
    "lodash": "^4.15.0",
    "nan": "^2.0.0",
    "node-pre-gyp": "^0.6.35",
    "protobufjs": "^5.0.0"
  },
  "devDependencies": {
    "electron-mocha": "^3.1.1",
    "google-protobuf": "^3.0.0",
<<<<<<< HEAD
    "istanbul": "^0.4.4",
    "jsdoc": "^3.3.2",
    "jshint": "^2.5.0",
    "minimist": "^1.1.0",
    "poisson-process": "^0.2.1"
=======
    "istanbul": "^0.4.4"
>>>>>>> d4bf4951
  },
  "engines": {
    "node": ">=4"
  },
  "binary": {
    "module_name": "grpc_node",
    "module_path": "src/node/extension_binary/{node_abi}-{platform}-{arch}",
    "host": "https://storage.googleapis.com/",
    "remote_path": "grpc-precompiled-binaries/node/{name}/v{version}",
    "package_name": "{node_abi}-{platform}-{arch}.tar.gz"
  },
  "files": [
    "LICENSE",
    "README.md",
    "deps/grpc/etc/",
    "index.js",
    "src/*.js",
    "ext/*.{cc,h}",
    "deps/grpc/include/grpc/**/*.h",
    "deps/grpc/src/core/**/*.{c,h}",
    "deps/grpc/src/boringssl/*.{c,h}",
    "deps/grpc/third_party/nanopb/*.{c,h}",
    "deps/grpc/third_party/zlib/**/*.{c,h}",
    "deps/grpc/third_party/boringssl/crypto/**/*.{c,h}",
    "deps/grpc/third_party/boringssl/include/**/*.{c,h}",
    "deps/grpc/third_party/boringssl/ssl/**/*.{c,h}",
    "binding.gyp"
  ],
  "main": "index.js",
  "license": "Apache-2.0",
  "jshintConfig": {
    "bitwise": true,
    "curly": true,
    "eqeqeq": true,
    "esnext": true,
    "freeze": true,
    "immed": true,
    "indent": 2,
    "latedef": "nofunc",
    "maxlen": 80,
    "mocha": true,
    "newcap": true,
    "node": true,
    "noarg": true,
    "quotmark": "single",
    "strict": true,
    "trailing": true,
    "undef": true,
    "unused": "vars"
  }
}<|MERGE_RESOLUTION|>--- conflicted
+++ resolved
@@ -37,15 +37,7 @@
   "devDependencies": {
     "electron-mocha": "^3.1.1",
     "google-protobuf": "^3.0.0",
-<<<<<<< HEAD
-    "istanbul": "^0.4.4",
-    "jsdoc": "^3.3.2",
-    "jshint": "^2.5.0",
-    "minimist": "^1.1.0",
-    "poisson-process": "^0.2.1"
-=======
     "istanbul": "^0.4.4"
->>>>>>> d4bf4951
   },
   "engines": {
     "node": ">=4"
