--- conflicted
+++ resolved
@@ -24,13 +24,8 @@
 set -ex
 
 arch_list=( ia32 x64 )
-<<<<<<< HEAD
 node_versions=( 4.0.0 5.0.0 6.0.0 7.0.0 8.0.0 9.0.0 10.0.0 )
-electron_versions=( 1.0.0 1.1.0 1.2.0 1.3.0 1.4.0 1.5.0 1.6.0 1.7.0 1.8.0 )
-=======
-node_versions=( 4.0.0 5.0.0 6.0.0 7.0.0 8.0.0 9.0.0 )
 electron_versions=( 1.0.0 1.1.0 1.2.0 1.3.0 1.4.0 1.5.0 1.6.0 1.7.0 1.8.0 2.0.0 )
->>>>>>> 13afb851
 
 while true ; do
   case $1 in
