/*
 * Copyright 2021 gRPC authors.
 *
 * Licensed under the Apache License, Version 2.0 (the "License");
 * you may not use this file except in compliance with the License.
 * You may obtain a copy of the License at
 *
 *     http://www.apache.org/licenses/LICENSE-2.0
 *
 * Unless required by applicable law or agreed to in writing, software
 * distributed under the License is distributed on an "AS IS" BASIS,
 * WITHOUT WARRANTIES OR CONDITIONS OF ANY KIND, either express or implied.
 * See the License for the specific language governing permissions and
 * limitations under the License.
 *
 */

import { experimental, logVerbosity, StatusObject } from "@grpc/grpc-js";
import { isIPv4, isIPv6 } from "net";
import { ClusterLoadAssignment__Output } from "../generated/envoy/config/endpoint/v3/ClusterLoadAssignment";
import { Any__Output } from "../generated/google/protobuf/Any";
import { HandleResponseResult, RejectedResourceEntry, ResourcePair, Watcher, XdsStreamState } from "./xds-stream-state";

const TRACER_NAME = 'xds_client';

function trace(text: string): void {
  experimental.trace(logVerbosity.DEBUG, TRACER_NAME, text);
}

export class EdsState implements XdsStreamState<ClusterLoadAssignment__Output> {
  public versionInfo = '';
  public nonce = '';

  private watchers: Map<
    string,
    Watcher<ClusterLoadAssignment__Output>[]
  > = new Map<string, Watcher<ClusterLoadAssignment__Output>[]>();

  private latestResponses: ClusterLoadAssignment__Output[] = [];
  private latestIsV2 = false;

  constructor(private updateResourceNames: () => void) {}

  /**
   * Add the watcher to the watcher list. Returns true if the list of resource
   * names has changed, and false otherwise.
   * @param edsServiceName
   * @param watcher
   */
  addWatcher(
    edsServiceName: string,
    watcher: Watcher<ClusterLoadAssignment__Output>
  ): void {
    let watchersEntry = this.watchers.get(edsServiceName);
    let addedServiceName = false;
    if (watchersEntry === undefined) {
      addedServiceName = true;
      watchersEntry = [];
      this.watchers.set(edsServiceName, watchersEntry);
    }
    trace('Adding EDS watcher (' + watchersEntry.length + ' ->' + (watchersEntry.length + 1) + ') for edsServiceName ' + edsServiceName);
    watchersEntry.push(watcher);

    /* If we have already received an update for the requested edsServiceName,
     * immediately pass that update along to the watcher */
    const isV2 = this.latestIsV2;
    for (const message of this.latestResponses) {
      if (message.cluster_name === edsServiceName) {
        /* These updates normally occur asynchronously, so we ensure that
         * the same happens here */
        process.nextTick(() => {
          trace('Reporting existing EDS update for new watcher for edsServiceName ' + edsServiceName);
          watcher.onValidUpdate(message, isV2);
        });
      }
    }
    if (addedServiceName) {
      this.updateResourceNames();
    }
  }

  removeWatcher(
    edsServiceName: string,
    watcher: Watcher<ClusterLoadAssignment__Output>
  ): void {
    trace('Removing EDS watcher for edsServiceName ' + edsServiceName);
    const watchersEntry = this.watchers.get(edsServiceName);
    let removedServiceName = false;
    if (watchersEntry !== undefined) {
      const entryIndex = watchersEntry.indexOf(watcher);
      if (entryIndex >= 0) {
        trace('Removed EDS watcher (' + watchersEntry.length + ' -> ' + (watchersEntry.length - 1) + ') for edsServiceName ' + edsServiceName);
        watchersEntry.splice(entryIndex, 1);
      }
      if (watchersEntry.length === 0) {
        removedServiceName = true;
        this.watchers.delete(edsServiceName);
      }
    }
    if (removedServiceName) {
      this.updateResourceNames();
    }
  }

  getResourceNames(): string[] {
    return Array.from(this.watchers.keys());
  }

  /**
   * Validate the ClusterLoadAssignment object by these rules:
   * https://github.com/grpc/proposal/blob/master/A27-xds-global-load-balancing.md#clusterloadassignment-proto
   * @param message
   */
  private validateResponse(message: ClusterLoadAssignment__Output) {
    for (const endpoint of message.endpoints) {
      for (const lb of endpoint.lb_endpoints) {
        const socketAddress = lb.endpoint?.address?.socket_address;
        if (!socketAddress) {
          return false;
        }
        if (socketAddress.port_specifier !== 'port_value') {
          return false;
        }
        if (!(isIPv4(socketAddress.address) || isIPv6(socketAddress.address))) {
          return false;
        }
      }
    }
    return true;
  }

<<<<<<< HEAD
  /**
   * Given a list of edsServiceNames (which may actually be the cluster name),
   * for each watcher watching a name not on the list, call that watcher's
   * onResourceDoesNotExist method.
   * @param allClusterNames
   */
  handleMissingNames(allEdsServiceNames: Set<string>) {
    for (const [edsServiceName, watcherList] of this.watchers.entries()) {
      if (!allEdsServiceNames.has(edsServiceName)) {
        trace('Reporting EDS resource does not exist for edsServiceName ' + edsServiceName);
        for (const watcher of watcherList) {
          watcher.onResourceDoesNotExist();
        }
      }
    }
  }

  handleResponses(responses: ResourcePair<ClusterLoadAssignment__Output>[], isV2: boolean): HandleResponseResult {
=======
  handleResponses(responses: ClusterLoadAssignment__Output[], isV2: boolean) {
>>>>>>> db39ba24
    const validResponses: ClusterLoadAssignment__Output[] = [];
    let result: HandleResponseResult = {
      accepted: [],
      rejected: [],
      missing: []
    }
    for (const {resource, raw} of responses) {
      if (this.validateResponse(resource)) {
        validResponses.push(resource);
        result.accepted.push({
          name: resource.cluster_name,
          raw: raw});
      } else {
        trace('EDS validation failed for message ' + JSON.stringify(resource));
        result.rejected.push({
          name: resource.cluster_name, 
          raw: raw,
          error: `ClusterLoadAssignment validation failed for resource ${resource.cluster_name}`
        });
      }
    }
    this.latestResponses = validResponses;
    this.latestIsV2 = isV2;
    const allClusterNames: Set<string> = new Set<string>();
    for (const message of validResponses) {
      allClusterNames.add(message.cluster_name);
      const watchers = this.watchers.get(message.cluster_name) ?? [];
      for (const watcher of watchers) {
        watcher.onValidUpdate(message, isV2);
      }
    }
    trace('Received EDS updates for cluster names [' + Array.from(allClusterNames) + ']');
    return result;
  }

  reportStreamError(status: StatusObject): void {
    for (const watcherList of this.watchers.values()) {
      for (const watcher of watcherList) {
        watcher.onTransientError(status);
      }
    }
  }
}<|MERGE_RESOLUTION|>--- conflicted
+++ resolved
@@ -129,28 +129,7 @@
     return true;
   }
 
-<<<<<<< HEAD
-  /**
-   * Given a list of edsServiceNames (which may actually be the cluster name),
-   * for each watcher watching a name not on the list, call that watcher's
-   * onResourceDoesNotExist method.
-   * @param allClusterNames
-   */
-  handleMissingNames(allEdsServiceNames: Set<string>) {
-    for (const [edsServiceName, watcherList] of this.watchers.entries()) {
-      if (!allEdsServiceNames.has(edsServiceName)) {
-        trace('Reporting EDS resource does not exist for edsServiceName ' + edsServiceName);
-        for (const watcher of watcherList) {
-          watcher.onResourceDoesNotExist();
-        }
-      }
-    }
-  }
-
   handleResponses(responses: ResourcePair<ClusterLoadAssignment__Output>[], isV2: boolean): HandleResponseResult {
-=======
-  handleResponses(responses: ClusterLoadAssignment__Output[], isV2: boolean) {
->>>>>>> db39ba24
     const validResponses: ClusterLoadAssignment__Output[] = [];
     let result: HandleResponseResult = {
       accepted: [],
